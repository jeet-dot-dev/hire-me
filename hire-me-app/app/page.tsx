--- conflicted
+++ resolved
@@ -1,5 +1,3 @@
-<<<<<<< HEAD
-=======
 import FAQ from "@/components/landing/FAQ";
 import Features from "@/components/landing/Features";
 import Footer from "@/components/landing/Footer";
@@ -28,5 +26,4 @@
   );
 };
 
-export default page;
->>>>>>> 01ca5cd4
+export default page;